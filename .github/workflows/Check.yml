--- conflicted
+++ resolved
@@ -43,11 +43,7 @@
           arguments: build -x test
 
       - name: Test
-<<<<<<< HEAD
-        uses: gradle/gradle-build-action@v2.7.0
-=======
         uses: nick-fields/retry@v2
->>>>>>> be95461d
         with:
           timeout_minutes: 10
           max_attempts: 10
