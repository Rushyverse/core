import org.jetbrains.kotlin.gradle.tasks.KotlinCompile

plugins {
<<<<<<< HEAD
    kotlin("jvm") version "1.8.21"
    kotlin("plugin.serialization") version "1.8.20"
=======
    kotlin("jvm") version "1.8.20"
    kotlin("plugin.serialization") version "1.8.21"
>>>>>>> 6c4f6de9
    id("org.jetbrains.dokka") version "1.8.10"
    id("com.google.devtools.ksp") version "1.8.20-1.0.10"
    `java-library`
    `maven-publish`
}

repositories {
    mavenCentral()
}

dependencies {
    val ktorVersion = "2.2.4"
    val ktSerializationVersion = "1.5.0"
    val coroutinesCoreVersion = "1.6.4"
    val loggingVersion = "3.0.5"
    val mockkVersion = "1.13.4"
    val junitVersion = "5.9.3"
    val testContainersVersion = "1.18.0"
    val lettuceVersion = "6.2.3.RELEASE"
    val kotlinMojangApi = "2.2.0"
    val nettyCodecVersion = "4.1.92.Final"
    val assertJcoreVersion = "3.24.2"
    val komapperVersion = "1.9.0"

    api(kotlin("stdlib"))
    api(kotlin("reflect"))

    api("io.github.universeproject:kotlin-mojang-api-jvm:$kotlinMojangApi")

    // Ktor to interact with external API through HTTP
    api("io.ktor:ktor-client-core:$ktorVersion")
    api("io.ktor:ktor-client-cio:$ktorVersion")
    api("io.ktor:ktor-client-serialization:$ktorVersion")
    api("io.ktor:ktor-serialization-kotlinx-json:$ktorVersion")
    api("io.ktor:ktor-client-content-negotiation:$ktorVersion")

    // Kotlin Serialization to serialize data for database and cache
    api("org.jetbrains.kotlinx:kotlinx-serialization-json:$ktSerializationVersion")
    api("org.jetbrains.kotlinx:kotlinx-serialization-protobuf:$ktSerializationVersion")

    // Interact with database
    platform("org.komapper:komapper-platform:$komapperVersion").let {
        api(it)
        ksp(it)
    }
    api("org.komapper:komapper-starter-r2dbc")
    api("org.komapper:komapper-dialect-postgresql-r2dbc")
    ksp("org.komapper:komapper-processor")

    // Redis cache
    api("io.lettuce:lettuce-core:$lettuceVersion")
    api("io.netty:netty-codec:$nettyCodecVersion")

    // Logging information
    api("io.github.microutils:kotlin-logging:$loggingVersion")

    testImplementation(kotlin("test-junit5"))
    testImplementation("org.jetbrains.kotlinx:kotlinx-coroutines-test:$coroutinesCoreVersion")

    // Create fake instance (mock) of components for tests
    testImplementation("io.mockk:mockk:$mockkVersion")

    // Junit to run tests
    testRuntimeOnly("org.junit.jupiter:junit-jupiter-engine:$junitVersion")
    testImplementation("org.assertj:assertj-core:$assertJcoreVersion")
    testImplementation("org.junit.jupiter:junit-jupiter-params:$junitVersion")
    testImplementation("org.testcontainers:junit-jupiter:$testContainersVersion")
    testImplementation("org.testcontainers:postgresql:$testContainersVersion")
}

kotlin {
     explicitApi = org.jetbrains.kotlin.gradle.dsl.ExplicitApiMode.Strict

    sourceSets {
        main {
            kotlin {
                srcDir("build/generated")
            }
        }

        all {
            languageSettings {
                optIn("kotlin.RequiresOptIn")
                optIn("kotlin.ExperimentalStdlibApi")
                optIn("kotlin.contracts.ExperimentalContracts")
                optIn("kotlinx.coroutines.ExperimentalCoroutinesApi")
                optIn("io.lettuce.core.ExperimentalLettuceCoroutinesApi")
            }
        }
    }
}

val dokkaOutputDir = "${rootProject.projectDir}/dokka"

tasks {
    withType<KotlinCompile> {
        kotlinOptions.jvmTarget = JavaVersion.VERSION_17.toString()
    }

    test {
        useJUnitPlatform()
    }

    clean {
        delete(dokkaOutputDir)
    }

    val deleteDokkaOutputDir by register<Delete>("deleteDokkaOutputDirectory") {
        group = "documentation"
        delete(dokkaOutputDir)
    }

    dokkaHtml.configure {
        dependsOn(deleteDokkaOutputDir)
        outputDirectory.set(file(dokkaOutputDir))
    }
}

val sourcesJar by tasks.registering(Jar::class) {
    group = "build"
    archiveClassifier.set("sources")
    from(sourceSets.main.get().allSource)
}

val javadocJar = tasks.register<Jar>("javadocJar") {
    group = "documentation"
    dependsOn(tasks.dokkaHtml)
    archiveClassifier.set("javadoc")
    from(dokkaOutputDir)
}

publishing {
    val projectName = project.name

    publications {
        val projectOrganizationPath = "Rushyverse/$projectName"
        val projectGitUrl = "https://github.com/$projectOrganizationPath"

        create<MavenPublication>(projectName) {
            from(components["kotlin"])
            artifact(sourcesJar.get())
            artifact(javadocJar.get())

            pom {
                name.set(projectName)
                description.set(project.description)
                url.set(projectGitUrl)

                issueManagement {
                    system.set("GitHub")
                    url.set("$projectGitUrl/issues")
                }

                ciManagement {
                    system.set("GitHub Actions")
                }

                licenses {
                    license {
                        name.set("MIT")
                        url.set("https://mit-license.org")
                    }
                }

                developers {
                    developer {
                        name.set("Quentixx")
                        email.set("Quentixx@outlook.fr")
                        url.set("https://github.com/Quentixx")
                    }
                    developer {
                        name.set("Distractic")
                        email.set("Distractic@outlook.fr")
                        url.set("https://github.com/Distractic")
                    }
                }

                scm {
                    connection.set("scm:git:$projectGitUrl.git")
                    developerConnection.set("scm:git:git@github.com:$projectOrganizationPath.git")
                    url.set(projectGitUrl)
                }

                distributionManagement {
                    downloadUrl.set("$projectGitUrl/releases")
                }
            }
        }
    }
}<|MERGE_RESOLUTION|>--- conflicted
+++ resolved
@@ -1,13 +1,8 @@
 import org.jetbrains.kotlin.gradle.tasks.KotlinCompile
 
 plugins {
-<<<<<<< HEAD
     kotlin("jvm") version "1.8.21"
-    kotlin("plugin.serialization") version "1.8.20"
-=======
-    kotlin("jvm") version "1.8.20"
     kotlin("plugin.serialization") version "1.8.21"
->>>>>>> 6c4f6de9
     id("org.jetbrains.dokka") version "1.8.10"
     id("com.google.devtools.ksp") version "1.8.20-1.0.10"
     `java-library`
