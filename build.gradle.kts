--- conflicted
+++ resolved
@@ -20,13 +20,8 @@
     val loggingVersion = "3.0.5"
     val mockkVersion = "1.13.5"
     val junitVersion = "5.9.3"
-<<<<<<< HEAD
-    val testContainersVersion = "1.18.1"
     val lettuceVersion = "6.2.4.RELEASE"
-=======
     val testContainersVersion = "1.18.2"
-    val lettuceVersion = "6.2.3.RELEASE"
->>>>>>> 7b9d83f2
     val kotlinMojangApi = "2.2.0"
     val nettyCodecVersion = "4.1.93.Final"
     val assertJcoreVersion = "3.24.2"
