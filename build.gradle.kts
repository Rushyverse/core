--- conflicted
+++ resolved
@@ -20,13 +20,8 @@
     val loggingVersion = "3.0.5"
     val mockkVersion = "1.13.5"
     val junitVersion = "5.9.3"
-<<<<<<< HEAD
     val lettuceVersion = "6.2.4.RELEASE"
-    val testContainersVersion = "1.18.2"
-=======
     val testContainersVersion = "1.18.3"
-    val lettuceVersion = "6.2.3.RELEASE"
->>>>>>> 1e688763
     val kotlinMojangApi = "2.2.0"
     val nettyCodecVersion = "4.1.93.Final"
     val assertJcoreVersion = "3.24.2"
