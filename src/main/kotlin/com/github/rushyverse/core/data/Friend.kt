--- conflicted
+++ resolved
@@ -337,13 +337,8 @@
         )
     }
 
-<<<<<<< HEAD
-    override fun getAll(uuid: UUID, type: Type): Flow<UUID> = flow {
+    override fun getAll(uuid: UUID, type: Type): Flow<UUID> = channelFlow {
         val key = encodeFormattedKeyWithPrefix(type.key, uuid.toString())
-=======
-    override fun getAll(uuid: UUID, type: Type): Flow<UUID> = channelFlow {
-        val key = encodeFormatKey(type.key, uuid.toString())
->>>>>>> 75dd2f3f
 
         cacheClient.connect { connection ->
             connection.smembers(key)
